--- conflicted
+++ resolved
@@ -1243,18 +1243,6 @@
   return x;
 }
 
-<<<<<<< HEAD
-really_inline uint32_t internal::tape_ref::get_string_length() const noexcept {
-  uint64_t string_buf_index = size_t(tape_value());
-  uint32_t len;
-  memcpy(&len, &doc->string_buf[string_buf_index], sizeof(len));
-  return len;
-}
-
-really_inline const char * internal::tape_ref::get_c_str() const noexcept {
-  uint64_t string_buf_index = size_t(tape_value());
-  return reinterpret_cast<const char *>(&doc->string_buf[string_buf_index + sizeof(uint32_t)]);
-=======
  /**
  * Design notes:
  * Instead of having references to the low-level string_buf all over the
@@ -1299,7 +1287,6 @@
     string_buf_index -= len;
   }
   return reinterpret_cast<const char *>(&doc->string_buf[string_buf_index]);
->>>>>>> 8288b2ce
 }
 
 inline std::string_view internal::tape_ref::get_string_view() const noexcept {
